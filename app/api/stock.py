import os
from time import time

import pandas as pd
from fastapi import APIRouter
from openai import AsyncOpenAI

from ai.get_data_from_prompt import classify_difficulty, get_propensity
from ai.strategies_by_level import prompt_bifurcation
from app.schemas import StockInitRequest, StockInitResponse, PromptRequest, PromptResponse, ActionResult
from app.store import STOCK_DATA_STORE
# 지표 계산
from utils.calc_indicator import add_technical_indicators
from utils.mylog import logger
from dotenv import load_dotenv

load_dotenv()

router = APIRouter()
client = AsyncOpenAI(
    api_key=os.getenv('OPENAI_API_KEY'),
    base_url="https://gms.ssafy.io/gmsapi/api.openai.com/v1")

<<<<<<< HEAD

@router.get("/ai/good")
def alright():
    return {"ok": True}


=======
>>>>>>> 4813bb03
@router.post("/ai/init", response_model=StockInitResponse)
async def stock_init(request: StockInitRequest):
    room_id = request.roomId
    if room_id in STOCK_DATA_STORE.keys():
        logger.print(f"{room_id}'s Storages : new user enter")
        return StockInitResponse(result="ok")

    # 보조 지표 계산 후 저장.
    df = pd.DataFrame({
        "Open": request.ohlcv.open,
        "High": request.ohlcv.high,
        "Low": request.ohlcv.low,
        "Close": request.ohlcv.close,
        "Volume": request.ohlcv.volume,
    })
    df = add_technical_indicators(df)

    # 계산된 지표를 roomId 별로 저장
    STOCK_DATA_STORE[room_id] = df

    logger.print(f"{room_id}'s Storage created")
    return StockInitResponse(result="ok")


@router.post("/ai/prompt", response_model=PromptResponse)
async def stock_prompt(request: PromptRequest):
    room_id = request.roomId
    stock_df = STOCK_DATA_STORE.get(room_id)
    results = []

    user_id = request.prompts[0].userId
    prompt = request.prompts[0].prompt

    start = time()
    buy, sell = await get_propensity(prompt)
    difficulty = await classify_difficulty(prompt)
    end = time()

    logger.print(f"{user_id}'s Prompt - buy: {buy}, sell: {sell}, level: {difficulty}")
    logger.print(f"Delay for prompt : {end - start}")

    start = time()
    actions = await prompt_bifurcation(difficulty, prompt, stock_df, client)
    end = time()
    logger.print(f"Delay for actions : {end - start}")
    logger.print(f"{user_id}'s Actions : {str(actions)}")

    results.append(ActionResult(userId=user_id, buy=buy, sell=sell, action=actions))
    return PromptResponse(results=results)


@router.get("/ai/data")
async def get_data():
    return str(STOCK_DATA_STORE)

@router.get("/ai/good")
async def get_data():
    return str("everything is ok")<|MERGE_RESOLUTION|>--- conflicted
+++ resolved
@@ -21,15 +21,11 @@
     api_key=os.getenv('OPENAI_API_KEY'),
     base_url="https://gms.ssafy.io/gmsapi/api.openai.com/v1")
 
-<<<<<<< HEAD
-
 @router.get("/ai/good")
 def alright():
     return {"ok": True}
 
 
-=======
->>>>>>> 4813bb03
 @router.post("/ai/init", response_model=StockInitResponse)
 async def stock_init(request: StockInitRequest):
     room_id = request.roomId
@@ -83,8 +79,4 @@
 
 @router.get("/ai/data")
 async def get_data():
-    return str(STOCK_DATA_STORE)
-
-@router.get("/ai/good")
-async def get_data():
-    return str("everything is ok")+    return str(STOCK_DATA_STORE)